--- conflicted
+++ resolved
@@ -11,13 +11,8 @@
 
 from .gather_trajectories import gather_trajectories
 from .model import Model
-<<<<<<< HEAD
-from .types import Messages, CompletionChoice, MessagesAndChoices, ToolCall, Tools, Trajectory, TuneConfig
-from .unsloth import UnslothAPI
-=======
 from .types import Messages, MessagesAndChoices, Trajectory, TuneConfig
 from .local import LocalAPI
->>>>>>> 79b1d359
 from .utils import retry
 
 UnslothAPI = LocalAPI
